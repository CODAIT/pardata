#
# Copyright 2020 IBM Corp. All Rights Reserved.
#
# Licensed under the Apache License, Version 2.0 (the "License");
# you may not use this file except in compliance with the License.
# You may obtain a copy of the License at
#
#     http://www.apache.org/licenses/LICENSE-2.0
#
# Unless required by applicable law or agreed to in writing, software
# distributed under the License is distributed on an "AS IS" BASIS,
# WITHOUT WARRANTIES OR CONDITIONS OF ANY KIND, either express or implied.
# See the License for the specific language governing permissions and
# limitations under the License.
#

"""High-level functions. They are tailored for new users to quickly get started with PyDAX for common tasks."""

# We don't use __all__ in this file because having every exposed function shown in __init__.py is more clear.

from copy import deepcopy
import dataclasses
import functools
<<<<<<< HEAD
from textwrap import dedent
from typing import Any, Callable, Dict, Iterable, Optional, Tuple, Union, no_type_check
=======
from typing import Any, Callable, Dict, Iterable, Optional, Tuple, TypeVar, Union, cast
>>>>>>> 42f59886
from packaging.version import parse as version_parser

from ._config import Config
from ._dataset import Dataset
from ._schema import Schema, SchemaDict, SchemaManager

# Global configurations --------------------------------------------------

_global_config: Config


def get_config() -> Config:
    """Returns global PyDAX configs.

    :return: Read-only global configs represented as a data class

    Example:

    >>> get_config()
    Config(DATASET_SCHEMA_URL=..., FORMAT_SCHEMA_URL=..., LICENSE_SCHEMA_URL=..., DATADIR=...)
    """
    return _global_config


# The SchemaManager object that is managed by high-level functions
_schemata: Optional[SchemaManager] = None


def init(update_only: bool = True, **kwargs: Any) -> None:
    """
    (Re-)initialize high-level functions and their configurations.

    :param update_only: If ``True``, only update in the global configs what config is specified; reuse schemata loaded
        by high-level functions if URLs do not change. Otherwise, reset everything to default in global configs except
        those specified as keyword arguments; clear all schemata loaded by high-level functions.
    :param DATASET_SCHEMA_URL: The default dataset schema file URL.
    :param FORMAT_SCHEMA_URL: The default format schema file URL.
    :param LICENSE_SCHEMA_URL: The default license schema file URL.
    :param DATADIR: Default dataset directory to download/load to/from. The path can be either absolute or relative to
        the current working directory, but will be converted to the absolute path immediately in this function.
        Defaults to: ~/.pydax/data
    """
    global _global_config, _schemata

    if update_only:
        # We don't use dataclasses.replace here because it is uncertain whether it would work well with
        # pydantic.dataclasses.
        prev = dataclasses.asdict(_global_config)
        prev.update(kwargs)
        _global_config = Config(**prev)
    else:
        _global_config = Config(**kwargs)
        _schemata = None


init(update_only=False)

# Dataset --------------------------------------------------


def list_all_datasets() -> Dict[str, Tuple]:
    """Show all available pydax datasets and their versions.

    :return: Mapping of available datasets and their versions

    Example:

    >>> import pprint
    >>> datasets = list_all_datasets()
    >>> pprint.pprint(datasets)
    {...'gmb': ('1.0.2',),... 'wikitext103': ('1.0.1',)...}
    """

    dataset_schema = export_schemata().schemata['datasets'].export_schema('datasets')
    return {
        outer_k: tuple(inner_k for inner_k, inner_v in outer_v.items())
        for outer_k, outer_v in dataset_schema.items()
    }


# We would like to be more specific about what this function does and avoid using "cast", but this seems to be the best
# we can do at this moment: It at least preserves all type hints of the decorated functions. When callback protocols
# come out, we may be able to make improvements over this part:
# https://mypy.readthedocs.io/en/stable/protocols.html#callback-protocols
_DecoratedFuncType = TypeVar("_DecoratedFuncType", bound=Callable)


def _handle_name_param(func: _DecoratedFuncType) -> _DecoratedFuncType:
    """Decorator for handling ``name`` parameter.

    :raises TypeError: ``name`` is not a string.
    :raises KeyError: ``name`` is not a valid PyDAX dataset name.
    :return: Wrapped function that handles ``name`` parameter properly.
    """
    @functools.wraps(func)
    def name_wrapper(name: str, *args: Any, **kwargs: Any) -> Any:

        if not isinstance(name, str):
            raise TypeError('The name parameter must be supplied a str.')
        all_datasets = list_all_datasets()
        if name not in all_datasets.keys():
            raise KeyError(f'"{name}" is not a valid PyDAX dataset. You can view all valid datasets and their versions '
                           'by running the function pydax.list_all_datasets().')
        return func(name, *args, **kwargs)
    return cast(_DecoratedFuncType, name_wrapper)


def _handle_version_param(func: _DecoratedFuncType) -> _DecoratedFuncType:
    """Decorator for handling ``version`` parameter. Must still be supplied a dataset ``name``.

    :raises TypeError: ``version`` is not a string.
    :raises KeyError: ``version`` is not a valid PyDAX version of ``name``.
    :return: Wrapped function that handles ``version`` parameter properly.
    """
    @functools.wraps(func)
    def version_wrapper(name: str, version: str = 'latest', *args: Any, **kwargs: Any) -> Any:

        if not isinstance(version, str):
            raise TypeError('The version parameter must be supplied a str.')
        all_datasets = list_all_datasets()
        if version == 'latest':
            # Grab latest available version
            version = str(max(version_parser(v) for v in all_datasets[name]))
        elif version not in all_datasets[name]:
            raise KeyError(f'"{version}" is not a valid PyDAX version for the dataset "{name}". You can view all '
                           'valid datasets and their versions by running the function pydax.list_all_datasets().')
        return func(name=name, version=version, *args, **kwargs)
    return cast(_DecoratedFuncType, version_wrapper)


@_handle_name_param
@_handle_version_param
def load_dataset(name: str, *,
                 version: str = 'latest',
                 download: bool = True,
                 subdatasets: Union[Iterable[str], None] = None) -> Dict[str, Any]:
    """High level function that wraps :class:`Dataset` class's load and download functionality. Downloads to and loads
    from directory: `DATADIR/name/version` where ``DATADIR`` is in ``pydax.get_config().DATADIR``. ``DATADIR`` can
    be changed by calling :func:`pydax.init()`.

    :param name: Name of the dataset you want to load from PyDAX's available datasets. You can get a list of these
        datasets by calling :func:`pydax.list_all_datasets`.
    :param version: Version of the dataset to load. Latest version is used by default. You can get a list of all
        available versions for a dataset by calling :func:`pydax.list_all_datasets`.
    :param download: Whether or not the dataset should be downloaded before loading.
    :param subdatasets: An iterable containing the subdatasets to load. ``None`` means all subdatasets.
    :raises FileNotFoundError: The dataset files were not previously downloaded or can't be found, and ``download`` is
        False.
    :return: Dictionary that holds all subdatasets.

    Example:

    >>> data = load_dataset('noaa_jfk')
    >>> data['jfk_weather_cleaned'][['DATE', 'HOURLYVISIBILITY', 'HOURLYDRYBULBTEMPF']].head(3)
                     DATE  HOURLYVISIBILITY  HOURLYDRYBULBTEMPF
    0 2010-01-01 01:00:00               6.0                33.0
    1 2010-01-01 02:00:00               6.0                33.0
    2 2010-01-01 03:00:00               5.0                33.0
    """

    schema = export_schemata().schemata['datasets'].export_schema('datasets', name, version)

    data_dir = get_config().DATADIR / name / version
    dataset = Dataset(schema=schema, data_dir=data_dir, mode=Dataset.InitializationMode.LAZY)
    if download and not dataset.is_downloaded():
        dataset.download()
    try:
        dataset.load(subdatasets=subdatasets)
    except FileNotFoundError as e:
        raise FileNotFoundError('Failed to load the dataset because some files are not found. '
                                'Did you forget to download the dataset (by specifying `download=True`)?'
                                f'\nCaused by:\n{e}')

    return dataset.data


@_handle_name_param
@_handle_version_param
def get_dataset_metadata(name: str, *, version: str = 'latest') -> SchemaDict:
    """Return a dataset's metadata either in human-readable form or as a copy of its schema.

    :param name: Name of the dataset you want get the metadata of. You can get a list of these
        datasets by calling :func:`pydax.list_all_datasets`.
    :param version: Version of the dataset to load. Latest version is used by default. You can get a list of all
        available versions for a dataset by calling :func:`pydax.list_all_datasets`.
    :return: A dataset's metadata.

    Example:

    >>> import pprint
    >>> metadata = get_dataset_metadata('gmb')
    >>> metadata['name']
    'Groningen Meaning Bank Modified'
    >>> metadata['description']
    'A dataset of multi-sentence texts, together with annotations for parts-of-speech...
    >>> pprint.pprint(metadata['subdatasets'])
    {'gmb_subset_full': {'description': 'A full version of the raw dataset. Used '
                                        'to train MAX model – Named Entity Tagger.',
                         'format': 'txt',
                         'name': 'GMB Subset Full',
                         'path': 'groningen_meaning_bank_modified/gmb_subset_full.txt'}}
    """

    return export_schemata().schemata['datasets'].export_schema('datasets', name, version)


@_handle_name_param
@_handle_version_param
def describe_dataset(name: str, *, version: str = 'latest') -> str:
    """Describe a dataset's metadata in human language. Parameters mean the same as :func:`.get_dataset_metadata`.

    :return: The description.

    Example:

    >>> print(describe_dataset('gmb'))
    Dataset name: Groningen Meaning Bank Modified
    Description: A dataset of multi-sentence texts, ...
    Size: 10M
    Published date: 2019-12-19
    License: Community Data License Agreement – Sharing, Version 1.0 (CDLA-Sharing-1.0)
    Available subdatasets: gmb_subset_full
    """

    schema_manager = export_schemata()
    dataset_schema = schema_manager.schemata['datasets'].export_schema('datasets', name, version)
    license_schema = schema_manager.schemata['licenses'].export_schema('licenses')
    return dedent(f'''
            Dataset name: {dataset_schema["name"]}
            Description: {dataset_schema["description"]}
            Size: {dataset_schema["estimated_size"]}
            Published date: {dataset_schema["published"]}
            License: {license_schema[dataset_schema["license"]]["name"]}
            Available subdatasets: {", ".join(dataset_schema["subdatasets"].keys())}
    ''').strip()


# Schemata --------------------------------------------------


def export_schemata() -> SchemaManager:
    """Return a copy of the :class:`SchemaManager`` object managed by high-level functions.

    :return: A copy of the :class:`SchemaManager` object

    Example:

    >>> schema_manager = export_schemata()
    >>> schema_manager.schemata
    {'datasets': ..., 'formats': ..., 'licenses':...}
    """

    return deepcopy(_get_schemata())


def load_schemata(*, force_reload: bool = False) -> None:
    """Loads a :class:`SchemaManager` object that stores all schemata. To export the loaded :class:`SchemaManager`
    object, please use :func:`.export_schemata`.

    :param force_reload: If ``True``, force reloading even if the provided URLs by :func:`pydax.init` are the same as
         provided last time. Otherwise, only those that are different from previous given ones are reloaded.

    Example:
    >>> load_schemata()
    >>> loaded_schemata = export_schemata()
    >>> loaded_schemata.schemata
    {'datasets': ..., 'formats': ..., 'licenses':...}
    """

    urls = {
        'datasets': get_config().DATASET_SCHEMA_URL,
        'formats': get_config().FORMAT_SCHEMA_URL,
        'licenses': get_config().LICENSE_SCHEMA_URL
    }

    global _schemata
    if force_reload or _schemata is None:  # Force reload or clean slate, create a new SchemaManager object
        _schemata = SchemaManager(**{name: Schema(url) for name, url in urls.items()})
    else:
        for name, schema in _schemata.schemata.items():
            if schema.retrieved_url_or_path != urls[name]:
                _schemata.add_schema(name, Schema(urls[name]))


def _get_schemata() -> SchemaManager:
    """Return the :class:`SchemaManager` object managed by high-level functions. If it is not created, create it. This
    function is used by high-level APIs but it should not be a high-level function itself. It should only be used
    internally when the need to modify the managed :class`SchemaManager` object arises. It should not be exposed for the
    same reason: users should not have this easy access to modify the managed :class`SchemaManager` object."""

    global _schemata

    load_schemata()

    # The return value is guranteed to be SchemaManager instead of Optional[SchemaManager] after load_schemata
    assert _schemata is not None  # nosec: We use assertion for code clarity and mypy detection of _schemata's type

    return _schemata<|MERGE_RESOLUTION|>--- conflicted
+++ resolved
@@ -21,12 +21,8 @@
 from copy import deepcopy
 import dataclasses
 import functools
-<<<<<<< HEAD
 from textwrap import dedent
-from typing import Any, Callable, Dict, Iterable, Optional, Tuple, Union, no_type_check
-=======
 from typing import Any, Callable, Dict, Iterable, Optional, Tuple, TypeVar, Union, cast
->>>>>>> 42f59886
 from packaging.version import parse as version_parser
 
 from ._config import Config
